# msiconvert/readers/imzml_reader.py (updated)
import numpy as np
from typing import Dict, Any, Tuple, Generator, Optional, Union
from pathlib import Path
from pyimzml.ImzMLParser import ImzMLParser
import logging
from tqdm import tqdm

from ..core.base_reader import BaseMSIReader
from ..core.registry import register_reader

@register_reader('imzml')
class ImzMLReader(BaseMSIReader):
    """Reader for imzML format files with optimizations for performance."""
    
    def __init__(self, imzml_path: Optional[Union[str, Path]] = None, 
                 batch_size: int = 50,
                 cache_coordinates: bool = True):
        """
        Initialize an ImzML reader.
        
        Args:
<<<<<<< HEAD
            imzml_path: Path to the imzML file. If not provided, can be set later.
=======
            imzml_path: Path to the imzML file. If not provided, can be set later using read().
>>>>>>> 4657c854
            batch_size: Default batch size for spectrum iteration
            cache_coordinates: Whether to cache coordinates upfront
        """
        self.filepath = imzml_path
        self.batch_size = batch_size
        self.cache_coordinates = cache_coordinates
        self.parser = None
        self.ibd_file = None
        
        # Cached properties
<<<<<<< HEAD
        self._common_mass_axis = None
=======
        self._common_mass_axis = None  # Will hold all unique m/z values
>>>>>>> 4657c854
        self._dimensions = None
        self._metadata = None
        self._coordinates_cache = {}
        
        # Initialize if path provided
        if imzml_path is not None:
            self._initialize_parser(imzml_path)
            
    def _initialize_parser(self, imzml_path):
        """Initialize the ImzML parser with the given path."""
        if isinstance(imzml_path, str):
            imzml_path = Path(imzml_path)
        
        self.imzml_path = imzml_path
        self.ibd_path = imzml_path.with_suffix('.ibd')
        
        if not self.ibd_path.exists():
            raise ValueError(f"Corresponding .ibd file not found for {imzml_path}")
        
        # Open the .ibd file for reading
        self.ibd_file = open(self.ibd_path, mode="rb")
        
        # Initialize the parser
        logging.info(f"Initializing ImzML parser for {imzml_path}")
        try:
            self.parser = ImzMLParser(
                filename=str(imzml_path),
                parse_lib="lxml",
                ibd_file=self.ibd_file
            )
        except Exception as e:
            if self.ibd_file:
                self.ibd_file.close()
            logging.error(f"Failed to initialize ImzML parser: {e}")
            raise
        
        if self.parser.metadata is None:
            raise ValueError("Failed to parse metadata from imzML file.")
            
        # Determine file mode
        self.is_continuous = "continuous" in self.parser.metadata.file_description.param_by_name
        self.is_processed = "processed" in self.parser.metadata.file_description.param_by_name
        
        if self.is_continuous == self.is_processed:
            raise ValueError("Invalid file mode, expected either 'continuous' or 'processed'.")
            
        # Cache coordinates if requested
        if self.cache_coordinates:
            self._cache_all_coordinates()
<<<<<<< HEAD
    
    def _cache_all_coordinates(self):
        """Cache all coordinates for faster access."""
        if not hasattr(self, 'parser') or self.parser is None:
            return
            
        logging.info("Caching all coordinates for faster access")
        self._coordinates_cache = {}
        
        for idx, (x, y, z) in enumerate(self.parser.coordinates):
            # Adjust coordinates to 0-based
            self._coordinates_cache[idx] = (x - 1, y - 1, z - 1 if z > 0 else 0)
            
        logging.info(f"Cached {len(self._coordinates_cache)} coordinates")
    
=======
    
    def _cache_all_coordinates(self):
        """Cache all coordinates for faster access."""
        if not hasattr(self, 'parser') or self.parser is None:
            return
            
        logging.info("Caching all coordinates for faster access")
        self._coordinates_cache = {}
        
        for idx, (x, y, z) in enumerate(self.parser.coordinates):
            # Adjust coordinates to 0-based
            self._coordinates_cache[idx] = (x - 1, y - 1, z - 1 if z > 0 else 0)
            
        logging.info(f"Cached {len(self._coordinates_cache)} coordinates")
    
    def can_read(self, filepath: str) -> bool:
        """Check if this reader can read the given file."""
        return isinstance(filepath, str) and filepath.lower().endswith('.imzml')
    
>>>>>>> 4657c854
    def get_metadata(self) -> Dict[str, Any]:
        """Return metadata about the imzML dataset."""
        if not hasattr(self, 'parser') or self.parser is None:
            if self.filepath:
                self._initialize_parser(self.filepath)
            else:
                raise ValueError("Parser not initialized and no filepath available")
        
        if self._metadata is None:
            self._metadata = {
                'source': str(self.imzml_path),
                'uuid': self.parser.metadata.file_description.cv_params[0][2],
                'file_mode': 'continuous' if self.is_continuous else 'processed'
            }
            
            # Add additional metadata if available
            if hasattr(self.parser, 'imzmldict'):
                for key, value in self.parser.imzmldict.items():
                    self._metadata[key] = value
                    
        return self._metadata
    
    def get_dimensions(self) -> Tuple[int, int, int]:
        """Return the dimensions of the imzML dataset (x, y, z)."""
        if not hasattr(self, 'parser') or self.parser is None:
            if self.filepath:
                self._initialize_parser(self.filepath)
            else:
                raise ValueError("Parser not initialized and no filepath available")
                
        if self._dimensions is None:
            # Get dimensions from metadata if available
            if hasattr(self.parser, 'imzmldict'):
                x_max = self.parser.imzmldict.get('max count of pixels x', 1)
                y_max = self.parser.imzmldict.get('max count of pixels y', 1)
                z_max = self.parser.imzmldict.get('max count of pixels z', 1)
            else:
                # Calculate from coordinates
                x_coordinates = [x for x, _, _ in self.parser.coordinates]
                y_coordinates = [y for _, y, _ in self.parser.coordinates]
                z_coordinates = [z for _, _, z in self.parser.coordinates]
                
                x_max = max(x_coordinates) if x_coordinates else 1
                y_max = max(y_coordinates) if y_coordinates else 1
                z_max = max(z_coordinates) if z_coordinates else 1
                
            self._dimensions = (x_max, y_max, z_max)
            
        return self._dimensions
    
    def get_common_mass_axis(self) -> np.ndarray:
        """
        Return the common mass axis composed of all unique m/z values.
        
        For continuous mode, returns the m/z values from the first spectrum.
        For processed mode, collects all unique m/z values across spectra.
        
        Returns:
            Array of m/z values in ascending order
        """
        if not hasattr(self, 'parser') or self.parser is None:
            if self.filepath:
                self._initialize_parser(self.filepath)
            else:
                raise ValueError("Parser not initialized and no filepath available")
                
        if self._common_mass_axis is None:
            if self.is_continuous:
                # For continuous data, all spectra share the same m/z values
                logging.info("Using m/z values from first spectrum (continuous mode)")
                self._common_mass_axis = self.parser.getspectrum(0)[0]
            else:
                # For processed data, collect unique m/z values across spectra
                logging.info("Building common mass axis from all unique m/z values (processed mode)")
                
                total_spectra = len(self.parser.coordinates)
                
                all_mzs = []
<<<<<<< HEAD
                with tqdm(total=total_spectra, desc="Building common mass axis", unit="spectrum") as pbar:
                    for idx in range(total_spectra):
                        try:
                            mzs, _ = self.parser.getspectrum(idx)
                            if mzs.size > 0:
                                all_mzs.append(mzs)
                        except Exception as e:
                            logging.warning(f"Error getting spectrum {idx}: {e}")
                        pbar.update(1)
=======
                for idx in range(total_spectra):
                    try:
                        mzs, _ = self.parser.getspectrum(idx)
                        if mzs.size > 0:
                            all_mzs.append(mzs)
                    except Exception as e:
                        logging.warning(f"Error getting spectrum {idx}: {e}")
>>>>>>> 4657c854
                
                if all_mzs:
                    # Concatenate and find unique values
                    try:
                        combined_mzs = np.concatenate(all_mzs)
                        self._common_mass_axis = np.unique(combined_mzs)

                        logging.info(f"Common mass axis created with {len(self._common_mass_axis)} unique m/z values")
                    except Exception as e:
                        logging.warning(f"Error creating common mass axis: {e}")
                        self._common_mass_axis = np.array([])
                else:
                    # Fallback to empty array
                    self._common_mass_axis = np.array([])
                    logging.warning("No spectra found to build common mass axis")
                
        return self._common_mass_axis
    
<<<<<<< HEAD
    def iter_spectra(self, batch_size: Optional[int] = None) -> Generator[Tuple[Tuple[int, int, int], np.ndarray, np.ndarray], None, None]:
        """
        Iterate through spectra with progress monitoring and batch processing.
        
        Maps m/z values to the common mass axis using searchsorted for accurate
        representation in the output data structures.
        
=======
    def iter_spectra(self, batch_size: int = None) -> Generator[Tuple[Tuple[int, int, int], np.ndarray, np.ndarray], None, None]:
        """
        Iterate through spectra with progress monitoring and batch processing.
        
        Maps m/z values to the common mass axis using searchsorted for accurate
        representation in the output data structures.
        
>>>>>>> 4657c854
        Args:
            batch_size: Number of spectra to process in each batch (None for default)
            
        Yields:
            Tuple of:
<<<<<<< HEAD
                - Coordinates (x, y, z) - 0-based
                - m/z values array
=======
                - Coordinates (x, y, z)
                - Indices in common mass axis
>>>>>>> 4657c854
                - Intensity values array
        """
        if not hasattr(self, 'parser') or self.parser is None:
            if self.filepath:
                self._initialize_parser(self.filepath)
            else:
                raise ValueError("Parser not initialized and no filepath available")
        
        # Use default batch size if not specified
        if batch_size is None:
            batch_size = self.batch_size
        
<<<<<<< HEAD
=======
        # Ensure common mass axis is built before starting iteration
        common_axis = self.get_common_mass_axis()
        
>>>>>>> 4657c854
        total_spectra = len(self.parser.coordinates)
        dimensions = self.get_dimensions()
        total_pixels = dimensions[0] * dimensions[1] * dimensions[2]
        
        # Log information about spectra vs pixels
        logging.info(f"Processing {total_spectra} spectra in a grid of {total_pixels} pixels")
        
        # Process in batches
        with tqdm(total=total_spectra, desc="Reading spectra", unit="spectrum") as pbar:
            if batch_size <= 1:
                # Process one at a time
                for idx in range(total_spectra):
                    try:
<<<<<<< HEAD
                        # Get coordinates (using cached 0-based coordinates if available)
=======
                        # Get coordinates (with adjustment to 0-based)
>>>>>>> 4657c854
                        if idx in self._coordinates_cache:
                            coords = self._coordinates_cache[idx]
                        else:
                            x, y, z = self.parser.coordinates[idx]
                            # Adjust coordinates to 0-based for internal use
                            coords = (x - 1, y - 1, z - 1 if z > 0 else 0)
                        
                        # Get spectrum data
                        mzs, intensities = self.parser.getspectrum(idx)
                        
                        if mzs.size > 0 and intensities.size > 0:
<<<<<<< HEAD
                            yield coords, mzs, intensities
=======
                            # Map to common mass axis
                            common_indices, mapped_intensities = self.map_mz_to_common_axis(mzs, intensities, common_axis)
                            
                            if common_indices.size > 0:
                                yield coords, common_indices, mapped_intensities
>>>>>>> 4657c854
                        
                        pbar.update(1)
                    except Exception as e:
                        logging.warning(f"Error processing spectrum {idx}: {e}")
                        pbar.update(1)
            else:
                # Process in batches
                for batch_start in range(0, total_spectra, batch_size):
                    batch_end = min(batch_start + batch_size, total_spectra)
                    batch_size_actual = batch_end - batch_start
                    
                    # Process each spectrum in the batch
                    for offset in range(batch_size_actual):
                        idx = batch_start + offset
                        try:
<<<<<<< HEAD
                            # Get coordinates (using cached 0-based coordinates if available)
=======
                            # Get coordinates (with adjustment to 0-based)
>>>>>>> 4657c854
                            if idx in self._coordinates_cache:
                                coords = self._coordinates_cache[idx]
                            else:
                                x, y, z = self.parser.coordinates[idx]
                                # Adjust coordinates to 0-based for internal use
                                coords = (x - 1, y - 1, z - 1 if z > 0 else 0)
                            
                            # Get spectrum data
                            mzs, intensities = self.parser.getspectrum(idx)
                            
                            if mzs.size > 0 and intensities.size > 0:
<<<<<<< HEAD
                                yield coords, mzs, intensities
=======
                                # Map to common mass axis
                                common_indices, mapped_intensities = self.map_mz_to_common_axis(mzs, intensities, common_axis)
                                
                                if common_indices.size > 0:
                                    yield coords, common_indices, mapped_intensities
>>>>>>> 4657c854
                            
                            pbar.update(1)
                        except Exception as e:
                            logging.warning(f"Error processing spectrum {idx}: {e}")
                            pbar.update(1)
<<<<<<< HEAD
=======
    
    def read(self):
        """
        Read the entire imzML file and return a structured data dictionary.
        
        Returns:
            dict: Dictionary containing:
                - mzs: common m/z values array
                - intensities: array of intensity arrays
                - coordinates: list of (x,y,z) coordinates
                - width: number of pixels in x dimension
                - height: number of pixels in y dimension
                - depth: number of pixels in z dimension
        """
        if not hasattr(self, 'parser') or self.parser is None:
            if self.filepath:
                self._initialize_parser(self.filepath)
            else:
                raise ValueError("Parser not initialized and no filepath available")

        # Get common mass axis
        mzs = self.get_common_mass_axis()
        
        # Get dimensions
        width, height, depth = self.get_dimensions()
        
        # Collect all spectra
        coordinates = []
        intensities = []
        
        # Iterate through all spectra
        for coords, spectrum_indices, spectrum_intensities in self.iter_spectra():
            coordinates.append(coords)
            
            # Convert sparse representation to full array
            full_spectrum = np.zeros(len(mzs), dtype=np.float32)
            full_spectrum[spectrum_indices] = spectrum_intensities
            intensities.append(full_spectrum)
        
        return {
            "mzs": mzs,
            "intensities": np.array(intensities),
            "coordinates": coordinates,
            "width": width,
            "height": height,
            "depth": depth
        }
>>>>>>> 4657c854
    
    def close(self) -> None:
        """Close all open file handles."""
        if hasattr(self, 'ibd_file') and self.ibd_file is not None:
            self.ibd_file.close()
            self.ibd_file = None
        
        if hasattr(self, 'parser') and self.parser is not None:
            if hasattr(self.parser, 'm') and self.parser.m is not None:
                self.parser.m.close()
            self.parser = None<|MERGE_RESOLUTION|>--- conflicted
+++ resolved
@@ -20,11 +20,8 @@
         Initialize an ImzML reader.
         
         Args:
-<<<<<<< HEAD
             imzml_path: Path to the imzML file. If not provided, can be set later.
-=======
-            imzml_path: Path to the imzML file. If not provided, can be set later using read().
->>>>>>> 4657c854
+
             batch_size: Default batch size for spectrum iteration
             cache_coordinates: Whether to cache coordinates upfront
         """
@@ -35,11 +32,8 @@
         self.ibd_file = None
         
         # Cached properties
-<<<<<<< HEAD
         self._common_mass_axis = None
-=======
-        self._common_mass_axis = None  # Will hold all unique m/z values
->>>>>>> 4657c854
+
         self._dimensions = None
         self._metadata = None
         self._coordinates_cache = {}
@@ -89,8 +83,7 @@
         # Cache coordinates if requested
         if self.cache_coordinates:
             self._cache_all_coordinates()
-<<<<<<< HEAD
-    
+
     def _cache_all_coordinates(self):
         """Cache all coordinates for faster access."""
         if not hasattr(self, 'parser') or self.parser is None:
@@ -105,27 +98,7 @@
             
         logging.info(f"Cached {len(self._coordinates_cache)} coordinates")
     
-=======
-    
-    def _cache_all_coordinates(self):
-        """Cache all coordinates for faster access."""
-        if not hasattr(self, 'parser') or self.parser is None:
-            return
-            
-        logging.info("Caching all coordinates for faster access")
-        self._coordinates_cache = {}
-        
-        for idx, (x, y, z) in enumerate(self.parser.coordinates):
-            # Adjust coordinates to 0-based
-            self._coordinates_cache[idx] = (x - 1, y - 1, z - 1 if z > 0 else 0)
-            
-        logging.info(f"Cached {len(self._coordinates_cache)} coordinates")
-    
-    def can_read(self, filepath: str) -> bool:
-        """Check if this reader can read the given file."""
-        return isinstance(filepath, str) and filepath.lower().endswith('.imzml')
-    
->>>>>>> 4657c854
+
     def get_metadata(self) -> Dict[str, Any]:
         """Return metadata about the imzML dataset."""
         if not hasattr(self, 'parser') or self.parser is None:
@@ -204,7 +177,7 @@
                 total_spectra = len(self.parser.coordinates)
                 
                 all_mzs = []
-<<<<<<< HEAD
+
                 with tqdm(total=total_spectra, desc="Building common mass axis", unit="spectrum") as pbar:
                     for idx in range(total_spectra):
                         try:
@@ -214,15 +187,7 @@
                         except Exception as e:
                             logging.warning(f"Error getting spectrum {idx}: {e}")
                         pbar.update(1)
-=======
-                for idx in range(total_spectra):
-                    try:
-                        mzs, _ = self.parser.getspectrum(idx)
-                        if mzs.size > 0:
-                            all_mzs.append(mzs)
-                    except Exception as e:
-                        logging.warning(f"Error getting spectrum {idx}: {e}")
->>>>>>> 4657c854
+
                 
                 if all_mzs:
                     # Concatenate and find unique values
@@ -241,7 +206,7 @@
                 
         return self._common_mass_axis
     
-<<<<<<< HEAD
+
     def iter_spectra(self, batch_size: Optional[int] = None) -> Generator[Tuple[Tuple[int, int, int], np.ndarray, np.ndarray], None, None]:
         """
         Iterate through spectra with progress monitoring and batch processing.
@@ -249,27 +214,15 @@
         Maps m/z values to the common mass axis using searchsorted for accurate
         representation in the output data structures.
         
-=======
-    def iter_spectra(self, batch_size: int = None) -> Generator[Tuple[Tuple[int, int, int], np.ndarray, np.ndarray], None, None]:
-        """
-        Iterate through spectra with progress monitoring and batch processing.
-        
-        Maps m/z values to the common mass axis using searchsorted for accurate
-        representation in the output data structures.
-        
->>>>>>> 4657c854
+
         Args:
             batch_size: Number of spectra to process in each batch (None for default)
             
         Yields:
             Tuple of:
-<<<<<<< HEAD
                 - Coordinates (x, y, z) - 0-based
                 - m/z values array
-=======
-                - Coordinates (x, y, z)
-                - Indices in common mass axis
->>>>>>> 4657c854
+
                 - Intensity values array
         """
         if not hasattr(self, 'parser') or self.parser is None:
@@ -282,12 +235,6 @@
         if batch_size is None:
             batch_size = self.batch_size
         
-<<<<<<< HEAD
-=======
-        # Ensure common mass axis is built before starting iteration
-        common_axis = self.get_common_mass_axis()
-        
->>>>>>> 4657c854
         total_spectra = len(self.parser.coordinates)
         dimensions = self.get_dimensions()
         total_pixels = dimensions[0] * dimensions[1] * dimensions[2]
@@ -301,11 +248,9 @@
                 # Process one at a time
                 for idx in range(total_spectra):
                     try:
-<<<<<<< HEAD
+
                         # Get coordinates (using cached 0-based coordinates if available)
-=======
-                        # Get coordinates (with adjustment to 0-based)
->>>>>>> 4657c854
+
                         if idx in self._coordinates_cache:
                             coords = self._coordinates_cache[idx]
                         else:
@@ -317,15 +262,9 @@
                         mzs, intensities = self.parser.getspectrum(idx)
                         
                         if mzs.size > 0 and intensities.size > 0:
-<<<<<<< HEAD
+
                             yield coords, mzs, intensities
-=======
-                            # Map to common mass axis
-                            common_indices, mapped_intensities = self.map_mz_to_common_axis(mzs, intensities, common_axis)
-                            
-                            if common_indices.size > 0:
-                                yield coords, common_indices, mapped_intensities
->>>>>>> 4657c854
+
                         
                         pbar.update(1)
                     except Exception as e:
@@ -341,11 +280,9 @@
                     for offset in range(batch_size_actual):
                         idx = batch_start + offset
                         try:
-<<<<<<< HEAD
+
                             # Get coordinates (using cached 0-based coordinates if available)
-=======
-                            # Get coordinates (with adjustment to 0-based)
->>>>>>> 4657c854
+
                             if idx in self._coordinates_cache:
                                 coords = self._coordinates_cache[idx]
                             else:
@@ -357,23 +294,14 @@
                             mzs, intensities = self.parser.getspectrum(idx)
                             
                             if mzs.size > 0 and intensities.size > 0:
-<<<<<<< HEAD
+
                                 yield coords, mzs, intensities
-=======
-                                # Map to common mass axis
-                                common_indices, mapped_intensities = self.map_mz_to_common_axis(mzs, intensities, common_axis)
-                                
-                                if common_indices.size > 0:
-                                    yield coords, common_indices, mapped_intensities
->>>>>>> 4657c854
-                            
+          
                             pbar.update(1)
                         except Exception as e:
                             logging.warning(f"Error processing spectrum {idx}: {e}")
                             pbar.update(1)
-<<<<<<< HEAD
-=======
-    
+
     def read(self):
         """
         Read the entire imzML file and return a structured data dictionary.
@@ -420,7 +348,7 @@
             "height": height,
             "depth": depth
         }
->>>>>>> 4657c854
+
     
     def close(self) -> None:
         """Close all open file handles."""
